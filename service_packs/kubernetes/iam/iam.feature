@probes/kubernetes
@probes/kubernetes/iam
@category/iam
@standard/citihub
@standard/citihub/CHC2-IAM105
Feature: Ensure stringent authentication and authorisation
<<<<<<< HEAD

  As a Security Auditor
  I want to ensure that stringent authentication and authorisation policies are applied to my organization's Kubernetes clusters
  So that only approved actors have the ability to perform sensitive operations in order to prevent malicious attacks on my organization

  Background:
    Given a Kubernetes cluster is deployed


  @preventative @AZ-AAD-AI-1.0
  Scenario Outline: Prevent cross namespace Azure Identities
    When I create a simple pod in "<namespace>" namespace assigned with that AzureIdentityBinding
    Then the pod is deployed successfully
    But an attempt to obtain an access token from that pod should "<RESULT>"

    Examples:
      | namespace     | RESULT  |
      | a non-default | Fail    |
      | the default   | Succeed |


  @preventative @AZ-AAD-AI-1.1
  Scenario: Prevent cross namespace Azure Identity Bindings
    And the default namespace has an AzureIdentity
    When I create an AzureIdentityBinding called "probr-aib" in a non-default namespace
    And I deploy a pod assigned with the "probr-aib" AzureIdentityBinding into the same namespace as the "probr-aib" AzureIdentityBinding
    Then the pod is deployed successfully
    But an attempt to obtain an access token from that pod should fail


  @preventative @AZ-AAD-AI-1.2
  Scenario: Prevent access to AKS credentials via Azure Identity Components
    And the cluster has managed identity components deployed
    When I execute the command "cat /etc/kubernetes/azure.json" against the MIC pod
    Then Kubernetes should prevent me from running the command
=======
    As a Security Auditor
    I want to ensure that stringent authentication and authorisation policies are applied to my organisation's Kubernetes clusters
    So that only approve actors have ability to perform sensitive operations in order to prevent malicious attacks on my organization

    @probes/kubernetes/iam/AZ-AAD-AI-1.0 @control_type/preventative @csp/azure
    Scenario Outline: Prevent cross namespace Azure Identities
        Given a Kubernetes cluster exists which we can deploy into
        When I create a simple pod in "<namespace>" namespace assigned with that AzureIdentityBinding
        Then the pod is deployed successfully
        But an attempt to obtain an access token from that pod should "<RESULT>"

        Examples:
			| namespace     | RESULT  |
			| a non-default | Fail    |
			| the default   | Succeed |

    @probes/kubernetes/iam/AZ-AAD-AI-1.1 @control_type/preventative @csp/azure
    Scenario: Prevent cross namespace Azure Identity Bindings
        Given a Kubernetes cluster exists which we can deploy into
        And the default namespace has an AzureIdentity
        When I create an AzureIdentityBinding called "probr-aib" in a non-default namespace
        And I deploy a pod assigned with the "probr-aib" AzureIdentityBinding into the same namespace as the "probr-aib" AzureIdentityBinding
        Then the pod is deployed successfully
        But an attempt to obtain an access token from that pod should fail

    @probes/kubernetes/iam/AZ-AAD-AI-1.2 @control_type/preventative @csp/azure
    Scenario: Prevent access to AKS credentials via Azure Identity Components
        Given a Kubernetes cluster exists which we can deploy into
        And the cluster has managed identity components deployed
        When I execute the command "cat /etc/kubernetes/azure.json" against the MIC pod
        Then Kubernetes should prevent me from running the command
>>>>>>> dfcfc133
<|MERGE_RESOLUTION|>--- conflicted
+++ resolved
@@ -4,29 +4,25 @@
 @standard/citihub
 @standard/citihub/CHC2-IAM105
 Feature: Ensure stringent authentication and authorisation
-<<<<<<< HEAD
-
   As a Security Auditor
-  I want to ensure that stringent authentication and authorisation policies are applied to my organization's Kubernetes clusters
+  I want to ensure that stringent authentication and authorisation policies are applied to my organisation's Kubernetes clusters
   So that only approved actors have the ability to perform sensitive operations in order to prevent malicious attacks on my organization
 
   Background:
     Given a Kubernetes cluster is deployed
 
-
-  @preventative @AZ-AAD-AI-1.0
+  @probes/kubernetes/iam/AZ-AAD-AI-1.0 @control_type/preventative @csp/azure
   Scenario Outline: Prevent cross namespace Azure Identities
     When I create a simple pod in "<namespace>" namespace assigned with that AzureIdentityBinding
     Then the pod is deployed successfully
     But an attempt to obtain an access token from that pod should "<RESULT>"
 
-    Examples:
-      | namespace     | RESULT  |
-      | a non-default | Fail    |
-      | the default   | Succeed |
+    Examples: 
+			| namespace     | RESULT  |
+			| a non-default | Fail    |
+			| the default   | Succeed |
 
-
-  @preventative @AZ-AAD-AI-1.1
+  @probes/kubernetes/iam/AZ-AAD-AI-1.1 @control_type/preventative @csp/azure
   Scenario: Prevent cross namespace Azure Identity Bindings
     And the default namespace has an AzureIdentity
     When I create an AzureIdentityBinding called "probr-aib" in a non-default namespace
@@ -34,42 +30,8 @@
     Then the pod is deployed successfully
     But an attempt to obtain an access token from that pod should fail
 
-
-  @preventative @AZ-AAD-AI-1.2
+  @probes/kubernetes/iam/AZ-AAD-AI-1.2 @control_type/preventative @csp/azure
   Scenario: Prevent access to AKS credentials via Azure Identity Components
     And the cluster has managed identity components deployed
     When I execute the command "cat /etc/kubernetes/azure.json" against the MIC pod
-    Then Kubernetes should prevent me from running the command
-=======
-    As a Security Auditor
-    I want to ensure that stringent authentication and authorisation policies are applied to my organisation's Kubernetes clusters
-    So that only approve actors have ability to perform sensitive operations in order to prevent malicious attacks on my organization
-
-    @probes/kubernetes/iam/AZ-AAD-AI-1.0 @control_type/preventative @csp/azure
-    Scenario Outline: Prevent cross namespace Azure Identities
-        Given a Kubernetes cluster exists which we can deploy into
-        When I create a simple pod in "<namespace>" namespace assigned with that AzureIdentityBinding
-        Then the pod is deployed successfully
-        But an attempt to obtain an access token from that pod should "<RESULT>"
-
-        Examples:
-			| namespace     | RESULT  |
-			| a non-default | Fail    |
-			| the default   | Succeed |
-
-    @probes/kubernetes/iam/AZ-AAD-AI-1.1 @control_type/preventative @csp/azure
-    Scenario: Prevent cross namespace Azure Identity Bindings
-        Given a Kubernetes cluster exists which we can deploy into
-        And the default namespace has an AzureIdentity
-        When I create an AzureIdentityBinding called "probr-aib" in a non-default namespace
-        And I deploy a pod assigned with the "probr-aib" AzureIdentityBinding into the same namespace as the "probr-aib" AzureIdentityBinding
-        Then the pod is deployed successfully
-        But an attempt to obtain an access token from that pod should fail
-
-    @probes/kubernetes/iam/AZ-AAD-AI-1.2 @control_type/preventative @csp/azure
-    Scenario: Prevent access to AKS credentials via Azure Identity Components
-        Given a Kubernetes cluster exists which we can deploy into
-        And the cluster has managed identity components deployed
-        When I execute the command "cat /etc/kubernetes/azure.json" against the MIC pod
-        Then Kubernetes should prevent me from running the command
->>>>>>> dfcfc133
+    Then Kubernetes should prevent me from running the command