@probes/kubernetes
@probes/kubernetes/iam
@category/iam
@standard/citihub
@standard/citihub/CHC2-IAM105
Feature: Ensure stringent authentication and authorisation
  As a Security Auditor
  I want to ensure that stringent authentication and authorisation policies are applied to my organisation's Kubernetes clusters
  So that only approved actors have the ability to perform sensitive operations in order to prevent malicious attacks on my organization

<<<<<<< HEAD
  Background:
    Given a Kubernetes cluster is deployed

  @probes/kubernetes/iam/AZ-AAD-AI-1.0 @control_type/preventative @csp/azure
  Scenario Outline: Prevent cross namespace Azure Identities
    When I create a simple pod in "<namespace>" namespace assigned with that AzureIdentityBinding
    Then the pod is deployed successfully
    But an attempt to obtain an access token from that pod should "<RESULT>"

    Examples: 
			| namespace     | RESULT  |
			| a non-default | Fail    |
			| the default   | Succeed |

  @probes/kubernetes/iam/AZ-AAD-AI-1.1 @control_type/preventative @csp/azure
  Scenario: Prevent cross namespace Azure Identity Bindings
    And the default namespace has an AzureIdentity
    When I create an AzureIdentityBinding called "probr-aib" in a non-default namespace
    And I deploy a pod assigned with the "probr-aib" AzureIdentityBinding into the same namespace as the "probr-aib" AzureIdentityBinding
    Then the pod is deployed successfully
    But an attempt to obtain an access token from that pod should fail
=======
    @probes/kubernetes/iam/AZ-AAD-AI-1.0 @control_type/preventative @csp/azure
    Scenario Outline: Prevent cross namespace Azure Identities
        Given a Kubernetes cluster exists which we can deploy into
        And an AzureIdentityBinding called "probr-aib" exists in the namespace called "default"
        When I create a simple pod in "<NAMESPACE>" namespace assigned with the "probr-aib" AzureIdentityBinding
        Then the pod is deployed successfully
        But an attempt to obtain an access token from that pod should "<RESULT>"

        Examples:
			| NAMESPACE     | RESULT  |
			| the probr     | Fail    |
			| the default   | Succeed |

    @probes/kubernetes/iam/AZ-AAD-AI-1.1 @control_type/preventative @csp/azure
    Scenario: Prevent cross namespace Azure Identity Bindings
        Given a Kubernetes cluster exists which we can deploy into
        And the namespace called "default" has an AzureIdentity called "probr-probe"
        When I create an AzureIdentityBinding called "probr-aib" in the Probr namespace bound to the "probr-probe" AzureIdentity
        And I deploy a pod assigned with the "probr-aib" AzureIdentityBinding into the Probr namespace
        Then the pod is deployed successfully
        But an attempt to obtain an access token from that pod should fail
>>>>>>> c8651649

  @probes/kubernetes/iam/AZ-AAD-AI-1.2 @control_type/preventative @csp/azure
  Scenario: Prevent access to AKS credentials via Azure Identity Components
    And the cluster has managed identity components deployed
    When I execute the command "cat /etc/kubernetes/azure.json" against the MIC pod
    Then Kubernetes should prevent me from running the command<|MERGE_RESOLUTION|>--- conflicted
+++ resolved
@@ -8,32 +8,11 @@
   I want to ensure that stringent authentication and authorisation policies are applied to my organisation's Kubernetes clusters
   So that only approved actors have the ability to perform sensitive operations in order to prevent malicious attacks on my organization
 
-<<<<<<< HEAD
   Background:
     Given a Kubernetes cluster is deployed
 
-  @probes/kubernetes/iam/AZ-AAD-AI-1.0 @control_type/preventative @csp/azure
-  Scenario Outline: Prevent cross namespace Azure Identities
-    When I create a simple pod in "<namespace>" namespace assigned with that AzureIdentityBinding
-    Then the pod is deployed successfully
-    But an attempt to obtain an access token from that pod should "<RESULT>"
-
-    Examples: 
-			| namespace     | RESULT  |
-			| a non-default | Fail    |
-			| the default   | Succeed |
-
-  @probes/kubernetes/iam/AZ-AAD-AI-1.1 @control_type/preventative @csp/azure
-  Scenario: Prevent cross namespace Azure Identity Bindings
-    And the default namespace has an AzureIdentity
-    When I create an AzureIdentityBinding called "probr-aib" in a non-default namespace
-    And I deploy a pod assigned with the "probr-aib" AzureIdentityBinding into the same namespace as the "probr-aib" AzureIdentityBinding
-    Then the pod is deployed successfully
-    But an attempt to obtain an access token from that pod should fail
-=======
     @probes/kubernetes/iam/AZ-AAD-AI-1.0 @control_type/preventative @csp/azure
     Scenario Outline: Prevent cross namespace Azure Identities
-        Given a Kubernetes cluster exists which we can deploy into
         And an AzureIdentityBinding called "probr-aib" exists in the namespace called "default"
         When I create a simple pod in "<NAMESPACE>" namespace assigned with the "probr-aib" AzureIdentityBinding
         Then the pod is deployed successfully
@@ -46,13 +25,11 @@
 
     @probes/kubernetes/iam/AZ-AAD-AI-1.1 @control_type/preventative @csp/azure
     Scenario: Prevent cross namespace Azure Identity Bindings
-        Given a Kubernetes cluster exists which we can deploy into
         And the namespace called "default" has an AzureIdentity called "probr-probe"
         When I create an AzureIdentityBinding called "probr-aib" in the Probr namespace bound to the "probr-probe" AzureIdentity
         And I deploy a pod assigned with the "probr-aib" AzureIdentityBinding into the Probr namespace
         Then the pod is deployed successfully
         But an attempt to obtain an access token from that pod should fail
->>>>>>> c8651649
 
   @probes/kubernetes/iam/AZ-AAD-AI-1.2 @control_type/preventative @csp/azure
   Scenario: Prevent access to AKS credentials via Azure Identity Components
