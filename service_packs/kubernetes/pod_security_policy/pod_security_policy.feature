--- conflicted
+++ resolved
@@ -14,6 +14,9 @@
   I want to ensure that a stringent set of Pod Security Policies are present
   So that a policy of least privilege can be enforced in order to prevent malicious attacks on my organization
 
+	Background:
+		Given a Kubernetes cluster is deployed
+
 #Rule: Insert tags here. ... for some reason 'Rule:' doesn't work in latest godog ..
 #TODO: for 5.2.1 .. these are all 'creation', so 'deployment running' should be changed to 'deployment created'
 #TODO: question .. how specific should we be on the control terminology?  e.g. should we stick with
@@ -21,355 +24,182 @@
 #TODO: also ... for 5.2.5, we can test to prevent creation, but what about trying to execute a cmd which reqs root?
 # think we should do that, but is that a separate scenario or blend into this one?  for some this makes sense - mark with @detective?
 
-<<<<<<< HEAD
-
-  Background:
-    Given a Kubernetes cluster is deployed
-    # TODO did have When a Kubernetes deployment is applied to an existing Kubernetes cluster, but it was just return nil.
-
-
-  @preventative @CIS-5.2.1
-  Scenario Outline: Prevent a deployment from running with privileged access
-    # TODO rename this, what the step actually does is create a Pod with Privileged Access (or not)
-    And privileged access request is marked "<privileged access requested>" for the Kubernetes deployment
-    Then the operation will "<RESULT>" with an error "<ERRORMESSAGE>"
-    # TODO Would reverse these - "And I should not, but I should..."
-    But I should not be able to perform a command that requires privileged access
-    And I should be able to perform an allowed command
-
-    Examples:
-      | privileged access requested | RESULT  | ERRORMESSAGE                                |
-      | True                        | Fail    | Containers with privileged access can't run |
-      | False                       | Succeed | No error would show                         |
-      | Not Defined                 | Succeed | No error would show                         |
-
-
-  @preventative @CIS-5.2.2
-  Scenario Outline: Prevent a deployment from running with the hostPID
-    And hostPID request is marked "<HostPID requested>" for the Kubernetes deployment
-    Then the operation will "<RESULT>" with an error "<ERRORMESSAGE>"
-    But I should not be able to perform a command that provides access to the host PID namespace
-    And I should be able to perform an allowed command
-
-    Examples:
-      | HostPID requested | RESULT  | ERRORMESSAGE                      |
-      | True              | Fail    | Containers cant run using hostPID |
-      | False             | Succeed |                                   |
-      | Not Defined       | Succeed |                                   |
-
-
-  @preventative @CIS-5.2.3
-  Scenario Outline: Prevent a deployment from running with the hostIPC flag.
-    And hostIPC request is marked "<hostIPC access is requested>" for the Kubernetes deployment
-    Then the operation will "<RESULT>" with an error "<ERRORMESSAGE>"
-    But I should not be able to perform a command that provides access to the host IPC namespace
-    And I should be able to perform an allowed command
-
-    Examples:
-      | hostIPC access is requested | RESULT  | ERRORMESSAGE                             |
-      | True                        | Fail    | Containers with hostIPC access can't run |
-      | False                       | Succeed | No error would show                      |
-      | Not defined                 | Succeed | No error would show                      |
-
-
-  @preventative @CIS-5.2.4
-  Scenario Outline: Prevent a deployment from running with the hostNetwork flag.
-    And hostNetwork request is marked "<hostNetwork access is requested>" for the Kubernetes deployment
-    Then the operation will "<RESULT>" with an error "<ERRORMESSAGE>"
-    But I should not be able to perform a command that provides access to the host network namespace
-    And I should be able to perform an allowed command
-
-    Examples:
-      | hostNetwork access is requested | RESULT  | ERRORMESSAGE                                 |
-      | True                            | Fail    | Containers with hostNetwork access can't run |
-      | False                           | Succeed | No error would show                          |
-      | Not defined                     | Succeed | No error would show                          |
-
-
-  @preventative @CIS-5.2.5
-  Scenario Outline: Prevent a deployment from running with the allowPrivilegeEscalation flag
-    And privileged escalation is marked "<AllowPrivilegeEscalation requested>" for the Kubernetes deployment
-    Then the operation will "<RESULT>" with an error "<ERRORMESSAGE>"
-    But I should not be able to perform a command that requires privileged access
-    And I should be able to perform an allowed command
-
-    Examples:
-      | AllowPrivilegeEscalation requested | RESULT  | ERRORMESSAGE                                                |
-      | True                               | Fail    | Containers cant run using the allowPrivilegeEscalation flag |
-      | False                              | Succeed | No error would show                                         |
-      | Not Defined                        | Succeed | No error would show                                         |
-
-
-  @preventative @CIS-5.2.6
-  Scenario Outline: Prevent a deployment from running as the root user
-    And the user requested is "<requested user>" for the Kubernetes deployment
-    Then the operation will "<RESULT>" with an error "<ERRORMESSAGE>"
-    And the Kubernetes deployment should run with a non-root UID
-    And I should be able to perform an allowed command
-
-    Examples:
-      | requested user | RESULT  | ERRORMESSAGE                |
-      | Root           | Fail    | Containers cant run as root |
-      | Non-Root       | Succeed |                             |
-      | Not Defined    | Succeed |                             |
-
-
-  @preventative @CIS-5.2.7
-  Scenario Outline: Prevent deployments from running with the NET_RAW capability.
-    And  NET_RAW is marked "<NET_RAW requested>" for the Kubernetes deployment
-    Then the operation will "<RESULT>" with an error "<ERRORMESSAGE>"
-    But I should not be able to perform a command that requires NET_RAW capability
-    And I should be able to perform an allowed command
-
-    Examples:
-      | NET_RAW requested | RESULT  | ERRORMESSAGE                                  |
-      | True              | Fail    | Containers cant run with NET_RAW capabilities |
-      | False             | Succeed |                                               |
-      | Not Defined       | Succeed |                                               |
-
-
-  @preventative @CIS-5.2.8
-  Scenario Outline: Prevent container running with capabilities beyond the default set.
-    And additional capabilities "<requested>" requested for the Kubernetes deployment
-    Then the operation will "<RESULT>" with an error "<ERRORMESSAGE>"
-    But I should not be able to perform a command that requires capabilities outside of the default set
-    And I should be able to perform an allowed command
-
-    Examples:
-      | requested   | RESULT  | ERRORMESSAGE                                 |
-      | ARE         | Fail    | Containers can't run with added capabilities |
-      | ARE NOT     | Succeed |                                              |
-      | Not Defined | Succeed |                                              |
-
-
-  @preventative @CIS-5.2.9
-  Scenario Outline: Prevent deployments from running with assigned capabilities.
-    And assigned capabilities "<requested>" requested for the Kubernetes deployment
-    Then the operation will "<RESULT>" with an error "<ERRORMESSAGE>"
-    But I should not be able to perform a command that requires any capabilities
-    And I should be able to perform an allowed command
-
-    Examples:
-      | requested   | RESULT  | ERRORMESSAGE                                            |
-      | ARE         | Fail    | Containers with assigned capabilities can't be deployed |
-      | ARE NOT     | Succeed |                                                         |
-      | Not defined | Succeed |                                                         |
-
-
-    # @preventative @AZP-0.1
-    # Scenario Outline: Prevent deployments from accessing unapproved port range
-    # 	And an "<requested>" port range is requested for the Kubernetes deployment
-    # 	Then the operation will "<RESULT>" with an error "<ERRORMESSAGE>"
-    # 	But I should not be able to perform a command that access an unapproved port range
-    # 	And I should be able to perform an allowed command
-
-    # 	Examples:
-    # 		| requested 	| RESULT 	| ERRORMESSAGE							|
-    # 		| unapproved  	| Fail  	| Cannot access unapproved port range	|
-    # 		| approved		| Succeed	|									  	|
-    # 		| not defined	| Succeed	|										|
-
-
-  @preventative @AZP-0.2
-  Scenario Outline: Prevent deployments from accessing unapproved volume types
-    And an "<requested>" volume type is requested for the Kubernetes deployment
-    Then the operation will "<RESULT>" with an error "<ERRORMESSAGE>"
-    But I should not be able to perform a command that accesses an unapproved volume type
-    And I should be able to perform an allowed command
-
-    Examples:
-      | requested   | RESULT  | ERRORMESSAGE                         |
-      | unapproved  | Fail    | Cannot access unapproved volume type |
-      | approved    | Succeed |                                      |
-      | not defined | Succeed |                                      |
-
-
-  @preventative @AZP-0.3
-  Scenario Outline: Prevent deployments from running without approved seccomp profile
-    And an "<requested>" seccomp profile is requested for the Kubernetes deployment
-    Then the operation will "<RESULT>" with an error "<ERRORMESSAGE>"
-    But I should not be able to perform a system call that is blocked by the seccomp profile
-    And I should be able to perform an allowed command
-
-    Examples:
-      | requested  | RESULT  | ERRORMESSAGE                              |
-      | unapproved | Fail    | Cannot request unapproved seccomp profile |
-      | approved   | Succeed | no error                                  |
-      | undefined  | Fail    | Approved seccomp profile required         |
-=======
-    @probes/kubernetes/pod_security_policy/1.0 @control_type/preventative @standard/cis/gke/5.2.1
-    Scenario Outline: Prevent a deployment from running with privileged access
-        Given a Kubernetes cluster exists which we can deploy into
-        And some system exists to prevent a Kubernetes deployment running with privileged access in an existing Kubernetes cluster
+	@probes/kubernetes/pod_security_policy/1.0 @control_type/preventative @standard/cis/gke/5.2.1
+	Scenario Outline: Prevent a deployment from running with privileged access
+		And some system exists to prevent a Kubernetes deployment running with privileged access in an existing Kubernetes cluster
+		When a Kubernetes deployment is applied to an existing Kubernetes cluster
+		And privileged access request is marked "<privileged access requested>" for the Kubernetes deployment
+		Then the operation will "<RESULT>" with an error "<ERRORMESSAGE>"
+		But I should not be able to perform a command that requires privileged access 
+		And I should be able to perform an allowed command
+
+		Examples: 
+			| privileged access requested | RESULT        | ERRORMESSAGE							     |
+			| True                        | Fail          | Containers with privileged access can't run  |
+			| False                       | Succeed       | No error would show                          |
+			| Not Defined                 | Succeed       | No error would show                          |
+
+	@probes/kubernetes/pod_security_policy/1.1 @control_type/preventative @standard/cis/gke/5.2.2
+	Scenario Outline: Prevent a deployment from running with the hostPID 
+		And some system exists to prevent a Kubernetes deployment from running using the hostPID in an existing Kubernetes cluster
+		When a Kubernetes deployment is applied to an existing Kubernetes cluster 
+		And hostPID request is marked "<HostPID requested>" for the Kubernetes deployment
+		Then the operation will "<RESULT>" with an error "<ERRORMESSAGE>"
+		But I should not be able to perform a command that provides access to the host PID namespace 
+		And I should be able to perform an allowed command
+
+		Examples: 
+			| HostPID requested           | RESULT        | ERRORMESSAGE							     |
+			| True                        | Fail          | Containers cant run using hostPID            |
+			| False                       | Succeed       |                                              |
+			| Not Defined                 | Succeed       |                                              |
+
+	@probes/kubernetes/pod_security_policy/1.2 @control_type/preventative @standard/cis/gke/5.2.3
+	Scenario Outline: Prevent a deployment from running with the hostIPC flag.
+		And some system exists to prevent a Kubernetes deployment from running using the hostIPC in an existing Kubernetes cluster
+		When a Kubernetes deployment is applied to an existing Kubernetes cluster 
+		And hostIPC request is marked "<hostIPC access is requested>" for the Kubernetes deployment
+		Then the operation will "<RESULT>" with an error "<ERRORMESSAGE>"
+		But I should not be able to perform a command that provides access to the host IPC namespace
+		And I should be able to perform an allowed command
+
+		Examples:
+			| hostIPC access is requested | RESULT   | ERRORMESSAGE                        |
+			| True                        | Fail     | Containers with hostIPC access can't run |
+			| False                       | Succeed  | No error would show                      |
+			| Not defined                 | Succeed  | No error would show                      |
+
+	@probes/kubernetes/pod_security_policy/1.3 @control_type/preventative @standard/cis/gke/5.2.4
+	Scenario Outline: Prevent a deployment from running with the hostNetwork flag.
+		And some system exists to prevent a Kubernetes deployment from running using the hostNetwork in an existing Kubernetes cluster
+		When a Kubernetes deployment is applied to an existing Kubernetes cluster 
+		And hostNetwork request is marked "<hostNetwork access is requested>" for the Kubernetes deployment
+		Then the operation will "<RESULT>" with an error "<ERRORMESSAGE>"
+		But I should not be able to perform a command that provides access to the host network namespace
+		And I should be able to perform an allowed command
+
+		Examples:
+			| hostNetwork access is requested | RESULT   | ERRORMESSAGE |
+			| True                        	  | Fail     | Containers with hostNetwork access can't run |
+			| False                           | Succeed  | No error would show                      |
+			| Not defined                     | Succeed  | No error would show                      |
+
+	@probes/kubernetes/pod_security_policy/1.4 @control_type/preventative @standard/cis/gke/5.2.5
+	Scenario Outline: Prevent a deployment from running with the allowPrivilegeEscalation flag
+		And some system exists to prevent a Kubernetes deployment from running using the allowPrivilegeEscalation in an existing Kubernetes cluster
+		When a Kubernetes deployment is applied to an existing Kubernetes cluster
+		And privileged escalation is marked "<AllowPrivilegeEscalation requested>" for the Kubernetes deployment 
+		Then the operation will "<RESULT>" with an error "<ERRORMESSAGE>"
+		But I should not be able to perform a command that requires privileged access
+		And I should be able to perform an allowed command
+
+		Examples: 
+			| AllowPrivilegeEscalation requested | RESULT        | ERRORMESSAGE							                       |
+			| True                               | Fail          | Containers cant run using the allowPrivilegeEscalation flag |
+			| False                              | Succeed       | No error would show                                         |
+			| Not Defined                        | Succeed       | No error would show                                         |
+
+	@probes/kubernetes/pod_security_policy/1.5 @control_type/preventative @standard/cis/gke/5.2.6
+	Scenario Outline: Prevent a deployment from running as the root user
+		And some system exists to prevent a Kubernetes deployment from running as the root user in an existing Kubernetes cluster
+		When a Kubernetes deployment is applied to an existing Kubernetes cluster
+		And the user requested is "<requested user>" for the Kubernetes deployment 
+		Then the operation will "<RESULT>" with an error "<ERRORMESSAGE>"
+		And the Kubernetes deployment should run with a non-root UID
+		And I should be able to perform an allowed command
+
+		Examples: 
+			| requested user | RESULT        | ERRORMESSAGE				   |
+			| Root           | Fail          | Containers cant run as root |
+			| Non-Root       | Succeed       |                             |
+			| Not Defined    | Succeed       |                             |
+
+	@probes/kubernetes/pod_security_policy/1.6 @control_type/preventative @standard/cis/gke/5.2.7
+	Scenario Outline: Prevent deployments from running with the NET_RAW capability.
+		And some system exists to prevent a Kubernetes deployment from running with NET_RAW capability in an existing Kubernetes cluster
+		When a Kubernetes deployment is applied to an existing Kubernetes cluster
+		And  NET_RAW is marked "<NET_RAW requested>" for the Kubernetes deployment
+		Then the operation will "<RESULT>" with an error "<ERRORMESSAGE>"
+		But I should not be able to perform a command that requires NET_RAW capability
+		And I should be able to perform an allowed command
+
+		Examples: 
+			| NET_RAW requested           | RESULT        | ERRORMESSAGE							      |
+			| True                        | Fail          | Containers cant run with NET_RAW capabilities |           
+			| False                       | Succeed       |                                               |
+			| Not Defined                 | Succeed       |                                               |
+
+	@probes/kubernetes/pod_security_policy/1.7 @control_type/preventative @standard/cis/gke/5.2.8
+	Scenario Outline: Prevent container running with capabilities beyond the default set.
+		And some system exists to prevent Kubernetes deployments with capabilities beyond the default set from being deployed to an existing kubernetes cluster
+		When a Kubernetes deployment is applied to an existing Kubernetes cluster
+		And additional capabilities "<requested>" requested for the Kubernetes deployment
+		Then the operation will "<RESULT>" with an error "<ERRORMESSAGE>"
+		But I should not be able to perform a command that requires capabilities outside of the default set
+		And I should be able to perform an allowed command
+
+		Examples: 
+			| requested 	| RESULT        | ERRORMESSAGE						           |
+			| ARE           | Fail          | Containers can't run with added capabilities |
+			| ARE NOT       | Succeed       |                                              |
+			| Not Defined   | Succeed       |                                              |
+
+	@probes/kubernetes/pod_security_policy/1.8 @control_type/preventative @standard/cis/gke/5.2.9
+    Scenario Outline: Prevent deployments from running with assigned capabilities.
+		And some system exists to prevent Kubernetes deployments with assigned capabilities from being deployed to an existing Kubernetes cluster
         When a Kubernetes deployment is applied to an existing Kubernetes cluster
-        And privileged access request is marked "<privileged access requested>" for the Kubernetes deployment
+		And assigned capabilities "<requested>" requested for the Kubernetes deployment
         Then the operation will "<RESULT>" with an error "<ERRORMESSAGE>"
-        But I should not be able to perform a command that requires privileged access
-        And I should be able to perform an allowed command
-
-        Examples:
-            | privileged access requested | RESULT        | ERRORMESSAGE                                 |
-            | True                        | Fail          | Containers with privileged access can't run  |
-            | False                       | Succeed       | No error would show                          |
-            | Not Defined                 | Succeed       | No error would show                          |
-
-    @probes/kubernetes/pod_security_policy/1.1 @control_type/preventative @standard/cis/gke/5.2.2
-    Scenario Outline: Prevent a deployment from running with the hostPID
-        Given a Kubernetes cluster exists which we can deploy into
-        And some system exists to prevent a Kubernetes deployment from running using the hostPID in an existing Kubernetes cluster
+		But I should not be able to perform a command that requires any capabilities
+		And I should be able to perform an allowed command
+
+    	Examples: 
+        	| requested 	| RESULT   | ERRORMESSAGE                                            |
+        	| ARE           | Fail     | Containers with assigned capabilities can't be deployed |
+        	| ARE NOT       | Succeed  |                                                         |
+			| Not defined   | Succeed  |                                                         |
+
+	@probes/kubernetes/pod_security_policy/1.10 @control_type/preventative
+	Scenario Outline: Prevent deployments from accessing unapproved volume types
+		And some system exists to prevent Kubernetes deployments with unapproved volume types from being deployed to an existing Kubernetes cluster
+		When a Kubernetes deployment is applied to an existing Kubernetes cluster
+		And an "<requested>" volume type is requested for the Kubernetes deployment
+		Then the operation will "<RESULT>" with an error "<ERRORMESSAGE>"
+		But I should not be able to perform a command that accesses an unapproved volume type
+		And I should be able to perform an allowed command
+
+		Examples:
+			| requested   | RESULT     | ERRORMESSAGE                           |
+			| unapproved  | Fail      | Cannot access unapproved volume type |
+			| approved      | Succeed    |                                         |
+			| not defined | Succeed    |
+
+	@probes/kubernetes/pod_security_policy/1.11 @control_type/preventative
+	Scenario Outline: Prevent deployments from accessing unapproved volume types
+		And some system exists to prevent Kubernetes deployments with unapproved volume types from being deployed to an existing Kubernetes cluster
         When a Kubernetes deployment is applied to an existing Kubernetes cluster
-        And hostPID request is marked "<HostPID requested>" for the Kubernetes deployment
-        Then the operation will "<RESULT>" with an error "<ERRORMESSAGE>"
-        But I should not be able to perform a command that provides access to the host PID namespace
-        And I should be able to perform an allowed command
-
-        Examples:
-            | HostPID requested           | RESULT        | ERRORMESSAGE                                 |
-            | True                        | Fail          | Containers cant run using hostPID            |
-            | False                       | Succeed       |                                              |
-            | Not Defined                 | Succeed       |                                              |
-
-    @probes/kubernetes/pod_security_policy/1.2 @control_type/preventative @standard/cis/gke/5.2.3
-    Scenario Outline: Prevent a deployment from running with the hostIPC flag.
-        Given a Kubernetes cluster exists which we can deploy into
-        And some system exists to prevent a Kubernetes deployment from running using the hostIPC in an existing Kubernetes cluster
+		And an "<requested>" volume type is requested for the Kubernetes deployment
+		Then the operation will "<RESULT>" with an error "<ERRORMESSAGE>"
+		But I should not be able to perform a command that accesses an unapproved volume type
+		And I should be able to perform an allowed command
+
+		Examples:
+			| requested 	| RESULT 	| ERRORMESSAGE							|
+			| unapproved  	| Fail  	| Cannot access unapproved volume type	|	
+			| approved		| Succeed	|									  	|
+			| not defined	| Succeed	|										|
+
+	@probes/kubernetes/pod_security_policy/1.11 @control_type/preventative
+	Scenario Outline: Prevent deployments from running without approved seccomp profile
+		And some system exists to prevent Kubernetes deployments without approved seccomp profiles from being deployed to an existing Kubernetes cluster
         When a Kubernetes deployment is applied to an existing Kubernetes cluster
-        And hostIPC request is marked "<hostIPC access is requested>" for the Kubernetes deployment
-        Then the operation will "<RESULT>" with an error "<ERRORMESSAGE>"
-        But I should not be able to perform a command that provides access to the host IPC namespace
-        And I should be able to perform an allowed command
-
-        Examples:
-            | hostIPC access is requested | RESULT   | ERRORMESSAGE                        |
-            | True                        | Fail     | Containers with hostIPC access can't run |
-            | False                       | Succeed  | No error would show                      |
-            | Not defined                 | Succeed  | No error would show                      |
-
-    @probes/kubernetes/pod_security_policy/1.3 @control_type/preventative @standard/cis/gke/5.2.4
-    Scenario Outline: Prevent a deployment from running with the hostNetwork flag.
-        Given a Kubernetes cluster exists which we can deploy into
-        And some system exists to prevent a Kubernetes deployment from running using the hostNetwork in an existing Kubernetes cluster
-        When a Kubernetes deployment is applied to an existing Kubernetes cluster
-        And hostNetwork request is marked "<hostNetwork access is requested>" for the Kubernetes deployment
-        Then the operation will "<RESULT>" with an error "<ERRORMESSAGE>"
-        But I should not be able to perform a command that provides access to the host network namespace
-        And I should be able to perform an allowed command
-
-        Examples:
-            | hostNetwork access is requested | RESULT   | ERRORMESSAGE |
-            | True                              | Fail     | Containers with hostNetwork access can't run |
-            | False                           | Succeed  | No error would show                      |
-            | Not defined                     | Succeed  | No error would show                      |
-
-    @probes/kubernetes/pod_security_policy/1.4 @control_type/preventative @standard/cis/gke/5.2.5
-    Scenario Outline: Prevent a deployment from running with the allowPrivilegeEscalation flag
-        Given a Kubernetes cluster exists which we can deploy into
-        And some system exists to prevent a Kubernetes deployment from running using the allowPrivilegeEscalation in an existing Kubernetes cluster
-        When a Kubernetes deployment is applied to an existing Kubernetes cluster
-        And privileged escalation is marked "<AllowPrivilegeEscalation requested>" for the Kubernetes deployment
-        Then the operation will "<RESULT>" with an error "<ERRORMESSAGE>"
-        But I should not be able to perform a command that requires privileged access
-        And I should be able to perform an allowed command
-
-        Examples:
-            | AllowPrivilegeEscalation requested | RESULT        | ERRORMESSAGE                                                   |
-            | True                               | Fail          | Containers cant run using the allowPrivilegeEscalation flag |
-            | False                              | Succeed       | No error would show                                         |
-            | Not Defined                        | Succeed       | No error would show                                         |
-
-    @probes/kubernetes/pod_security_policy/1.5 @control_type/preventative @standard/cis/gke/5.2.6
-    Scenario Outline: Prevent a deployment from running as the root user
-        Given a Kubernetes cluster exists which we can deploy into
-        And some system exists to prevent a Kubernetes deployment from running as the root user in an existing Kubernetes cluster
-        When a Kubernetes deployment is applied to an existing Kubernetes cluster
-        And the user requested is "<requested user>" for the Kubernetes deployment
-        Then the operation will "<RESULT>" with an error "<ERRORMESSAGE>"
-        And the Kubernetes deployment should run with a non-root UID
-        And I should be able to perform an allowed command
-
-        Examples:
-            | requested user | RESULT   | ERRORMESSAGE                  |
-            | Root           | Fail     | Containers cant run as root |
-            | Non-Root       | Succeed  |                             |
-            | Not Defined    | Succeed  |                             |
-
-    @probes/kubernetes/pod_security_policy/1.6 @control_type/preventative @standard/cis/gke/5.2.7
-    Scenario Outline: Prevent deployments from running with the NET_RAW capability.
-        Given a Kubernetes cluster exists which we can deploy into
-        And some system exists to prevent a Kubernetes deployment from running with NET_RAW capability in an existing Kubernetes cluster
-        When a Kubernetes deployment is applied to an existing Kubernetes cluster
-        And  NET_RAW is marked "<NET_RAW requested>" for the Kubernetes deployment
-        Then the operation will "<RESULT>" with an error "<ERRORMESSAGE>"
-        But I should not be able to perform a command that requires NET_RAW capability
-        And I should be able to perform an allowed command
-
-        Examples:
-            | NET_RAW requested | RESULT  | ERRORMESSAGE                                  |
-            | True              | Fail    | Containers cant run with NET_RAW capabilities |
-            | False             | Succeed |                                               |
-            | Not Defined       | Succeed |                                               |
-
-    @probes/kubernetes/pod_security_policy/1.7 @control_type/preventative @standard/cis/gke/5.2.8
-    Scenario Outline: Prevent container running with capabilities beyond the default set.
-        Given a Kubernetes cluster exists which we can deploy into
-        And some system exists to prevent Kubernetes deployments with capabilities beyond the default set from being deployed to an existing kubernetes cluster
-        When a Kubernetes deployment is applied to an existing Kubernetes cluster
-        And additional capabilities "<requested>" requested for the Kubernetes deployment
-        Then the operation will "<RESULT>" with an error "<ERRORMESSAGE>"
-        But I should not be able to perform a command that requires capabilities outside of the default set
-        And I should be able to perform an allowed command
-
-        Examples:
-            | requested   | RESULT  | ERRORMESSAGE                                   |
-            | ARE         | Fail    | Containers can't run with added capabilities |
-            | ARE NOT     | Succeed |                                              |
-            | Not Defined | Succeed |                                              |
-
-    @probes/kubernetes/pod_security_policy/1.8 @control_type/preventative @standard/cis/gke/5.2.9
-    Scenario Outline: Prevent deployments from running with assigned capabilities.
-        Given a Kubernetes cluster exists which we can deploy into
-            And some system exists to prevent Kubernetes deployments with assigned capabilities from being deployed to an existing Kubernetes cluster
-        When a Kubernetes deployment is applied to an existing Kubernetes cluster
-            And assigned capabilities "<requested>" requested for the Kubernetes deployment
-        Then the operation will "<RESULT>" with an error "<ERRORMESSAGE>"
-            But I should not be able to perform a command that requires any capabilities
-            And I should be able to perform an allowed command
-
-        Examples:
-            | requested   | RESULT  | ERRORMESSAGE                                            |
-            | ARE         | Fail    | Containers with assigned capabilities can't be deployed |
-            | ARE NOT     | Succeed |                                                         |
-            | Not defined | Succeed |                                                         |
-
-    @probes/kubernetes/pod_security_policy/1.10 @control_type/preventative
-    Scenario Outline: Prevent deployments from accessing unapproved volume types
-        Given a Kubernetes cluster exists which we can deploy into
-        And some system exists to prevent Kubernetes deployments with unapproved volume types from being deployed to an existing Kubernetes cluster
-        When a Kubernetes deployment is applied to an existing Kubernetes cluster
-        And an "<requested>" volume type is requested for the Kubernetes deployment
-        Then the operation will "<RESULT>" with an error "<ERRORMESSAGE>"
-        But I should not be able to perform a command that accesses an unapproved volume type
-        And I should be able to perform an allowed command
-
-        Examples:
-            | requested   | RESULT     | ERRORMESSAGE                           |
-            | unapproved  | Fail      | Cannot access unapproved volume type |
-            | approved      | Succeed    |                                         |
-            | not defined | Succeed    |                                       |
-
-    @probes/kubernetes/pod_security_policy/1.11 @control_type/preventative
-    Scenario Outline: Prevent deployments from running without approved seccomp profile
-        Given a Kubernetes cluster exists which we can deploy into
-        And some system exists to prevent Kubernetes deployments without approved seccomp profiles from being deployed to an existing Kubernetes cluster
-        When a Kubernetes deployment is applied to an existing Kubernetes cluster
-        And an "<requested>" seccomp profile is requested for the Kubernetes deployment
-        Then the operation will "<RESULT>" with an error "<ERRORMESSAGE>"
-        But I should not be able to perform a system call that is blocked by the seccomp profile
-        And I should be able to perform an allowed command
-
-        Examples:
-            | requested  | RESULT     | ERRORMESSAGE                                |
-            | unapproved | Fail      | Cannot request unapproved seccomp profile    |
-            | approved     | Succeed    | no error                                      |
-            | undefined     | Fail        | Approved seccomp profile required            |
->>>>>>> dfcfc133
+		And an "<requested>" seccomp profile is requested for the Kubernetes deployment
+		Then the operation will "<RESULT>" with an error "<ERRORMESSAGE>"
+		But I should not be able to perform a system call that is blocked by the seccomp profile
+		And I should be able to perform an allowed command
+
+		Examples:
+			| requested 	| RESULT 	| ERRORMESSAGE							    |
+			| unapproved  	| Fail  	| Cannot request unapproved seccomp profile	|	
+			| approved		| Succeed	| no error							  		|	
+			| undefined		| Fail		| Approved seccomp profile required			|