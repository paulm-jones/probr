--- conflicted
+++ resolved
@@ -6,11 +6,7 @@
 	"log"
 	"strings"
 
-<<<<<<< HEAD
-=======
 	"path/filepath"
-
->>>>>>> dfcfc133
 	"github.com/cucumber/godog"
 	"path/filepath"
 
