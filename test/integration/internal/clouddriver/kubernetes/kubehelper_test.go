--- conflicted
+++ resolved
@@ -87,33 +87,21 @@
 }
 
 func TestGetConstraintTemplate(t *testing.T) {
-<<<<<<< HEAD
 	con, err := kubernetes.GetKubeInstance().GetConstraintTemplates("k8sazure")
-=======
-	con, err := kubernetes.GetKubeInstance().GetConstraintTemplates(utils.StringPtr("k8sazure"))
->>>>>>> f6a93035
 
 	log.Printf("[NOTICE] constraints: %v", con)
 
 	handleResult(nil, err)
 }
 
-<<<<<<< HEAD
-func TestGetIdentityBindings(t *testing.T) {
-	con, err := kubernetes.GetKubeInstance().GetIdentityBindings("")
-
-	log.Printf("[NOTICE] identity bindings: %v", con)
-=======
 func TestGetClusterRoles(t *testing.T) {
 	crl, err := kubernetes.GetKubeInstance().GetClusterRoles()
 
 	log.Printf("[NOTICE] cluster roles: %v", crl)
->>>>>>> f6a93035
 
 	handleResult(nil, err)
 }
 
-<<<<<<< HEAD
 func TestGetRawResourcesByGrp(t *testing.T) {
 	j, err := kubernetes.GetKubeInstance().GetRawResourcesByGrp("apis/aadpodidentity.k8s.io/v1/azureidentitybindings")
 
@@ -121,30 +109,6 @@
 
 	fmt.Printf("Name: %v\n", j.Items[0].Metadata["name"])
 	fmt.Printf("Namespace: %v\n", j.Items[0].Metadata["namespace"])
-=======
-func TestGetClusterRolesByResource(t *testing.T) {
-
-	crl, err := kubernetes.GetKubeInstance().GetClusterRolesByResource("*")
-
-	log.Printf("[NOTICE] cluster roles with '*' resource")
-
-	for _, cr := range *crl {
-		log.Printf("[NOTICE] role name: %v role labels: %v", cr.Name, cr.Labels)
-	}
-
-	handleResult(nil, err)
-}
-
-func TestGetRolesByResource(t *testing.T) {
-
-	rl, err := kubernetes.GetKubeInstance().GetRolesByResource("*")
-
-	log.Printf("[NOTICE] roles with '*' resource")
-	
-	for _, r := range *rl {
-		log.Printf("[NOTICE] role name: %v role labels: %v", r.Name, r.Labels)
-	}
->>>>>>> f6a93035
 
 	handleResult(nil, err)
 }
